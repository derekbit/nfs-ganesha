--- conflicted
+++ resolved
@@ -690,15 +690,10 @@
 	 */
 	if (owner != NULL) {
 		if (owner->so_type == STATE_LOCK_OWNER_NLM) {
-<<<<<<< HEAD
-			/* Remove from list of locks owned by client that owner belongs to */
-			pthread_mutex_lock(&owner->so_owner.so_nlm_owner.so_client->
-=======
 			/* Remove from list of locks owned
 			 * by client that owner belongs to
 			 */
-			P(owner->so_owner.so_nlm_owner.so_client->
->>>>>>> 2d25a884
+			pthread_mutex_lock(&owner->so_owner.so_nlm_owner.so_client->
 			  slc_nsm_client->ssc_mutex);
 
 			glist_del(&lock_entry->sle_client_locks);
@@ -3229,14 +3224,9 @@
 				      sle_owner_locks);
 
 		/* If we don't find any entries, then we are done. */
-<<<<<<< HEAD
-		if ((found_entry == NULL) || (found_entry->sle_state != state)) {
-			pthread_mutex_unlock(&owner->so_mutex);
-=======
 		if ((found_entry == NULL) ||
 		    (found_entry->sle_state != state)) {
-			V(owner->so_mutex);
->>>>>>> 2d25a884
+			pthread_mutex_unlock(&owner->so_mutex);
 			break;
 		}
 
