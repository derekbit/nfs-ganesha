/*
 * vim:expandtab:shiftwidth=8:tabstop=8:
 *
 * Copyright CEA/DAM/DIF  (2011)
 * contributeur : Philippe DENIEL   philippe.deniel@cea.fr
 *                Thomas LEIBOVICI  thomas.leibovici@cea.fr
 *
 *
 * This program is free software; you can redistribute it and/or
 * modify it under the terms of the GNU Lesser General Public
 * License as published by the Free Software Foundation; either
 * version 3 of the License, or (at your option) any later version.
 *
 * This program is distributed in the hope that it will be useful,
 * but WITHOUT ANY WARRANTY; without even the implied warranty of
 * MERCHANTABILITY or FITNESS FOR A PARTICULAR PURPOSE.  See the GNU
 * Lesser General Public License for more details.
 *
 * You should have received a copy of the GNU Lesser General Public
 * License along with this library; if not, write to the Free Software
 * Foundation, Inc., 51 Franklin Street, Fifth Floor, Boston, MA  02110-1301  USA
 *
 * ---------------------------------------
 */

/**
 * \file    9p_mkdir.c
 * \brief   9P version
 *
 * 9p_mkdir.c : _9P_interpretor, request MKDIR
 *
 *
 */

#ifdef HAVE_CONFIG_H
#include "config.h"
#endif

#ifdef _SOLARIS
#include "solaris_port.h"
#endif

#include <stdio.h>
#include <string.h>
#include <pthread.h>
#include <sys/stat.h>
#include "nfs_core.h"
#include "stuff_alloc.h"
#include "log_macros.h"
#include "cache_inode.h"
#include "fsal.h"
#include "9p.h"

int _9p_mkdir( _9p_request_data_t * preq9p, 
                  void  * pworker_data,
                  u32 * plenout, 
                  char * preply)
{
  char * cursor = preq9p->_9pmsg + _9P_HDR_SIZE + _9P_TYPE_SIZE ;
  nfs_worker_data_t * pwkrdata = (nfs_worker_data_t *)pworker_data ;

  u16 * msgtag = NULL ;
  u32 * fid    = NULL ;
  u32  * mode  = NULL ;
  u32  * gid   = NULL ;
  u16  * name_len = NULL ;
  char * name_str = NULL ;

  _9p_fid_t * pfid = NULL ;
  _9p_qid_t qid_newdir ;

  cache_entry_t       * pentry_newdir = NULL ;
  fsal_name_t           dir_name ; 
  fsal_attrib_list_t    fsalattr ;
  cache_inode_status_t  cache_status ;

  int rc = 0 ; 
  int err = 0 ;

  if ( !preq9p || !pworker_data || !plenout || !preply )
   return -1 ;

  /* Get data */
  _9p_getptr( cursor, msgtag, u16 ) ; 

  _9p_getptr( cursor, fid,    u32 ) ; 
  _9p_getstr( cursor, name_len, name_str ) ;
  _9p_getptr( cursor, mode,   u32 ) ;
  _9p_getptr( cursor, gid,    u32 ) ;

  LogDebug( COMPONENT_9P, "TMKDIR: tag=%u fid=%u name=%.*s mode=0%o gid=%u",
            (u32)*msgtag, *fid, *name_len, name_str, *mode, *gid ) ;

  if( *fid >= _9P_FID_PER_CONN )
    {
      err = ERANGE ;
      rc = _9p_rerror( preq9p, msgtag, &err, plenout, preply ) ;
      return rc ;
    }

   pfid = &preq9p->pconn->fids[*fid] ;

  snprintf( dir_name.name, FSAL_MAX_NAME_LEN, "%.*s", *name_len, name_str ) ;

   /* Create the directory */

   /* BUGAZOMEU: @todo : the gid parameter is not used yet */
   if( ( pentry_newdir = cache_inode_create( pfid->pentry,
                                             &dir_name,
<<<<<<< HEAD
                                             DIR_BEGINNING,
                                             pfid->pexport->cache_inode_policy,
=======
                                             DIRECTORY,
>>>>>>> 9a108b11
                                             *mode,
                                             NULL,
                                             &fsalattr,
                                             pwkrdata->ht,
                                             &pwkrdata->cache_inode_client, 
                                             &pfid->fsal_op_context, 
     					     &cache_status)) == NULL)
   {
      err = _9p_tools_errno( cache_status ) ; ;
      rc = _9p_rerror( preq9p, msgtag, &err, plenout, preply ) ;
      return rc ;
   }

   /* Build the qid */
   qid_newdir.type    = _9P_QTDIR ;
   qid_newdir.version = 0 ;
   qid_newdir.path    = fsalattr.fileid ;

   /* Build the reply */
  _9p_setinitptr( cursor, preply, _9P_RMKDIR ) ;
  _9p_setptr( cursor, msgtag, u16 ) ;

  _9p_setqid( cursor, qid_newdir ) ;

  _9p_setendptr( cursor, preply ) ;
  _9p_checkbound( cursor, preply, plenout ) ;

  LogDebug( COMPONENT_9P, 
            "RMKDIR: tag=%u fid=%u name=%.*s qid=(type=%u,version=%u,path=%llu)",
            (u32)*msgtag, *fid, *name_len, name_str, qid_newdir.type, qid_newdir.version, (unsigned long long)qid_newdir.path ) ;

  return 1 ;
}
<|MERGE_RESOLUTION|>--- conflicted
+++ resolved
@@ -107,12 +107,8 @@
    /* BUGAZOMEU: @todo : the gid parameter is not used yet */
    if( ( pentry_newdir = cache_inode_create( pfid->pentry,
                                              &dir_name,
-<<<<<<< HEAD
-                                             DIR_BEGINNING,
+                                             DIRECTORY,
                                              pfid->pexport->cache_inode_policy,
-=======
-                                             DIRECTORY,
->>>>>>> 9a108b11
                                              *mode,
                                              NULL,
                                              &fsalattr,
