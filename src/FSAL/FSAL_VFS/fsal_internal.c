/*
 * vim:expandtab:shiftwidth=8:tabstop=8:
 *
 * Copyright CEA/DAM/DIF  (2008)
 * contributeur : Philippe DENIEL   philippe.deniel@cea.fr
 *                Thomas LEIBOVICI  thomas.leibovici@cea.fr
 *
 *
 * This program is free software; you can redistribute it and/or
 * modify it under the terms of the GNU Lesser General Public
 * License as published by the Free Software Foundation; either
 * version 3 of the License, or (at your option) any later version.
 *
 * This program is distributed in the hope that it will be useful,
 * but WITHOUT ANY WARRANTY; without even the implied warranty of
 * MERCHANTABILITY or FITNESS FOR A PARTICULAR PURPOSE.  See the GNU
 * Lesser General Public License for more details.
 *
 * You should have received a copy of the GNU Lesser General Public
 * License along with this library; if not, write to the Free Software
 * Foundation, Inc., 51 Franklin Street, Fifth Floor, Boston, MA  02110-1301  USA
 *
 * -------------
 */

/**
 *
 * \file    fsal_internal.c
 * \author  $Author: leibovic $
 * \date    $Date: 2006/01/17 14:20:07 $
 * \version $Revision: 1.24 $
 * \brief   Defines the datas that are to be
 *          accessed as extern by the fsal modules
 *
 */
#define FSAL_INTERNAL_C
#ifdef HAVE_CONFIG_H
#include "config.h"
#endif

#include  "fsal.h"
#include "fsal_internal.h"
#include "stuff_alloc.h"
#include "SemN.h"
#include "fsal_convert.h"
#include <libgen.h>             /* used for 'dirname' */
#include <pthread.h>
#include <string.h>
#include <sys/types.h>
#include <mntent.h>

/* Add missing prototype in vfs.h */
int fd_to_handle(int fd, void **hanp, size_t * hlen);

/* credential lifetime (1h) */
fsal_uint_t CredentialLifetime = 3600;

/* static filesystem info.
 * The access is thread-safe because
 * it is read-only, except during initialization.
 */
fsal_staticfsinfo_t global_fs_info;

/* filesystem info for VFS */
static fsal_staticfsinfo_t default_posix_info = {
  0xFFFFFFFFFFFFFFFFLL,         /* max file size (64bits) */
  _POSIX_LINK_MAX,              /* max links */
  FSAL_MAX_NAME_LEN,            /* max filename */
  FSAL_MAX_PATH_LEN,            /* max pathlen */
  TRUE,                         /* no_trunc */
  TRUE,                         /* chown restricted */
  FALSE,                        /* case insensitivity */
  TRUE,                         /* case preserving */
  FSAL_EXPTYPE_PERSISTENT,      /* FH expire type */
  TRUE,                         /* hard link support */
  TRUE,                         /* symlink support */
  FALSE,                        /* lock management */
  FALSE,                        /* lock owners */
  FALSE,                        /* async blocking locks */
  TRUE,                         /* named attributes */
  TRUE,                         /* handles are unique and persistent */
  {10, 0},                      /* Duration of lease at FS in seconds */
  FSAL_ACLSUPPORT_ALLOW,        /* ACL support */
  TRUE,                         /* can change times */
  TRUE,                         /* homogenous */
  VFS_SUPPORTED_ATTRIBUTES,     /* supported attributes */
  0,                            /* maxread size */
  0,                            /* maxwrite size */
  0,                            /* default umask */
  0,                            /* cross junctions */
  0400                          /* default access rights for xattrs: root=RW, owner=R */
};

/* variables for limiting the calls to the filesystem */
static int limit_calls = FALSE;
semaphore_t sem_fs_calls;

/* threads keys for stats */
static pthread_key_t key_stats;
static pthread_once_t once_key = PTHREAD_ONCE_INIT;

/* init keys */
static void init_keys(void)
{
  if(pthread_key_create(&key_stats, NULL) == -1)
    LogError(COMPONENT_FSAL, ERR_SYS, ERR_PTHREAD_KEY_CREATE, errno);

  return;
}                               /* init_keys */

/**
 * fsal_increment_nbcall:
 * Updates fonction call statistics.
 *
 * \param function_index (input):
 *        Index of the function whom number of call is to be incremented.
 * \param status (input):
 *        Status the function returned.
 *
 * \return Nothing.
 */
void fsal_increment_nbcall(int function_index, fsal_status_t status)
{

  fsal_statistics_t *bythread_stat = NULL;

  /* verify index */

  if(function_index >= FSAL_NB_FUNC)
    return;

  /* first, we init the keys if this is the first time */

  if(pthread_once(&once_key, init_keys) != 0)
    {
      LogError(COMPONENT_FSAL, ERR_SYS, ERR_PTHREAD_ONCE, errno);
      return;
    }

  /* we get the specific value */

  bythread_stat = (fsal_statistics_t *) pthread_getspecific(key_stats);

  /* we allocate stats if this is the first time */

  if(bythread_stat == NULL)
    {
      int i;

      bythread_stat = (fsal_statistics_t *) Mem_Alloc(sizeof(fsal_statistics_t));

      if(bythread_stat == NULL)
        {
          LogError(COMPONENT_FSAL, ERR_SYS, ERR_MALLOC, Mem_Errno);
        }

      /* inits the struct */

      for(i = 0; i < FSAL_NB_FUNC; i++)
        {
          bythread_stat->func_stats.nb_call[i] = 0;
          bythread_stat->func_stats.nb_success[i] = 0;
          bythread_stat->func_stats.nb_err_retryable[i] = 0;
          bythread_stat->func_stats.nb_err_unrecover[i] = 0;
        }

      /* set the specific value */
      pthread_setspecific(key_stats, (void *)bythread_stat);

    }

  /* we increment the values */

  if(bythread_stat)
    {
      bythread_stat->func_stats.nb_call[function_index]++;

      if(!FSAL_IS_ERROR(status))
        bythread_stat->func_stats.nb_success[function_index]++;
      else if(status.major == ERR_FSAL_DELAY)   /* Error is retryable */
        bythread_stat->func_stats.nb_err_retryable[function_index]++;
      else
        bythread_stat->func_stats.nb_err_unrecover[function_index]++;
    }

  return;
}

/**
 * fsal_internal_getstats:
 * (For internal use in the FSAL).
 * Retrieve call statistics for current thread.
 *
 * \param output_stats (output):
 *        Pointer to the call statistics structure.
 *
 * \return Nothing.
 */
void fsal_internal_getstats(fsal_statistics_t * output_stats)
{

  fsal_statistics_t *bythread_stat = NULL;

  /* first, we init the keys if this is the first time */
  if(pthread_once(&once_key, init_keys) != 0)
    {
      LogError(COMPONENT_FSAL, ERR_SYS, ERR_PTHREAD_ONCE, errno);
      return;
    }

  /* we get the specific value */
  bythread_stat = (fsal_statistics_t *) pthread_getspecific(key_stats);

  /* we allocate stats if this is the first time */
  if(bythread_stat == NULL)
    {
      int i;

      if((bythread_stat =
          (fsal_statistics_t *) Mem_Alloc(sizeof(fsal_statistics_t))) == NULL)
        LogError(COMPONENT_FSAL, ERR_SYS, ERR_MALLOC, Mem_Errno);

      /* inits the struct */
      for(i = 0; i < FSAL_NB_FUNC; i++)
        {
          bythread_stat->func_stats.nb_call[i] = 0;
          bythread_stat->func_stats.nb_success[i] = 0;
          bythread_stat->func_stats.nb_err_retryable[i] = 0;
          bythread_stat->func_stats.nb_err_unrecover[i] = 0;
        }

      /* set the specific value */
      pthread_setspecific(key_stats, (void *)bythread_stat);

    }

  if(output_stats)
    (*output_stats) = (*bythread_stat);

  return;

}

/**
 *  Used to limit the number of simultaneous calls to Filesystem.
 */
void TakeTokenFSCall()
{
  /* no limits */
  if(limit_calls == FALSE)
    return;

  /* there is a limit */
  semaphore_P(&sem_fs_calls);

}

void ReleaseTokenFSCall()
{
  /* no limits */
  if(limit_calls == FALSE)
    return;

  /* there is a limit */
  semaphore_V(&sem_fs_calls);

}

#define VFS_SET_INTEGER_PARAM( cfg, p_init_info, _field )         \
    switch( (p_init_info)->behaviors._field ){                    \
    case FSAL_INIT_FORCE_VALUE :                                  \
      /* force the value in any case */                           \
      cfg._field = (p_init_info)->values._field;                  \
      break;                                                      \
    case FSAL_INIT_MAX_LIMIT :                                    \
      /* check the higher limit */                                \
      if ( cfg._field > (p_init_info)->values._field )            \
        cfg._field = (p_init_info)->values._field ;               \
      break;                                                      \
    case FSAL_INIT_MIN_LIMIT :                                    \
      /* check the lower limit */                                 \
      if ( cfg._field < (p_init_info)->values._field )            \
        cfg._field = (p_init_info)->values._field ;               \
      break;                                                      \
    case FSAL_INIT_FS_DEFAULT:                                    \
    default:                                                      \
    /* In the other cases, we keep the default value. */          \
        break;                                                    \
    }

#define VFS_SET_BITMAP_PARAM( cfg, p_init_info, _field )          \
    switch( (p_init_info)->behaviors._field ){                    \
    case FSAL_INIT_FORCE_VALUE :                                  \
        /* force the value in any case */                         \
        cfg._field = (p_init_info)->values._field;                \
        break;                                                    \
    case FSAL_INIT_MAX_LIMIT :                                    \
      /* proceed a bit AND */                                     \
      cfg._field &= (p_init_info)->values._field ;                \
      break;                                                      \
    case FSAL_INIT_MIN_LIMIT :                                    \
      /* proceed a bit OR */                                      \
      cfg._field |= (p_init_info)->values._field ;                \
      break;                                                      \
    case FSAL_INIT_FS_DEFAULT:                                    \
    default:                                                      \
    /* In the other cases, we keep the default value. */          \
        break;                                                    \
    }

#define VFS_SET_BOOLEAN_PARAM( cfg, p_init_info, _field )         \
    switch( (p_init_info)->behaviors._field ){                    \
    case FSAL_INIT_FORCE_VALUE :                                  \
        /* force the value in any case */                         \
        cfg._field = (p_init_info)->values._field;                \
        break;                                                    \
    case FSAL_INIT_MAX_LIMIT :                                    \
      /* proceed a boolean AND */                                 \
      cfg._field = cfg._field && (p_init_info)->values._field ;   \
      break;                                                      \
    case FSAL_INIT_MIN_LIMIT :                                    \
      /* proceed a boolean OR */                                  \
      cfg._field = cfg._field && (p_init_info)->values._field ;   \
      break;                                                      \
    case FSAL_INIT_FS_DEFAULT:                                    \
    default:                                                      \
    /* In the other cases, we keep the default value. */          \
        break;                                                    \
    }

/*
 *  This function initializes shared variables of the fsal.
 */
fsal_status_t fsal_internal_init_global(fsal_init_info_t * fsal_info,
                                        fs_common_initinfo_t * fs_common_info,
                                        fs_specific_initinfo_t * fs_specific_info)
{

  /* sanity check */
  if(!fsal_info || !fs_common_info || !fs_specific_info)
    ReturnCode(ERR_FSAL_FAULT, 0);

  /* inits FS call semaphore */
  if(fsal_info->max_fs_calls > 0)
    {
      int rc;

      limit_calls = TRUE;

      rc = semaphore_init(&sem_fs_calls, fsal_info->max_fs_calls);

      if(rc != 0)
        ReturnCode(ERR_FSAL_SERVERFAULT, rc);

      LogDebug(COMPONENT_FSAL,
                        "FSAL INIT: Max simultaneous calls to filesystem is limited to %u.",
                        fsal_info->max_fs_calls);

    }
  else
    {
      LogDebug(COMPONENT_FSAL,
                        "FSAL INIT: Max simultaneous calls to filesystem is unlimited.");
    }

  /* setting default values. */
  global_fs_info = default_posix_info;

  LogDebug(COMPONENT_FSAL, "{");
  LogDebug(COMPONENT_FSAL, "  maxfilesize  = %llX    ",
           default_posix_info.maxfilesize);
  LogDebug(COMPONENT_FSAL, "  maxlink  = %lu   ",
           default_posix_info.maxlink);
  LogDebug(COMPONENT_FSAL, "  maxnamelen  = %lu  ",
           default_posix_info.maxnamelen);
  LogDebug(COMPONENT_FSAL, "  maxpathlen  = %lu  ",
           default_posix_info.maxpathlen);
  LogDebug(COMPONENT_FSAL, "  no_trunc  = %d ",
           default_posix_info.no_trunc);
  LogDebug(COMPONENT_FSAL, "  chown_restricted  = %d ",
           default_posix_info.chown_restricted);
  LogDebug(COMPONENT_FSAL, "  case_insensitive  = %d ",
           default_posix_info.case_insensitive);
  LogDebug(COMPONENT_FSAL, "  case_preserving  = %d ",
           default_posix_info.case_preserving);
  LogDebug(COMPONENT_FSAL, "  fh_expire_type  = %hu ",
           default_posix_info.fh_expire_type);
  LogDebug(COMPONENT_FSAL, "  link_support  = %d  ",
           default_posix_info.link_support);
  LogDebug(COMPONENT_FSAL, "  symlink_support  = %d  ",
           default_posix_info.symlink_support);
  LogDebug(COMPONENT_FSAL, "  lock_support  = %d  ",
           default_posix_info.lock_support);
  LogDebug(COMPONENT_FSAL, "  lock_support_owner  = %d  ",
           global_fs_info.lock_support_owner);
  LogDebug(COMPONENT_FSAL, "  lock_support_async_block  = %d  ",
           global_fs_info.lock_support_async_block);
  LogDebug(COMPONENT_FSAL, "  named_attr  = %d  ",
           default_posix_info.named_attr);
  LogDebug(COMPONENT_FSAL, "  unique_handles  = %d  ",
           default_posix_info.unique_handles);
  LogDebug(COMPONENT_FSAL, "  acl_support  = %hu  ",
           default_posix_info.acl_support);
  LogDebug(COMPONENT_FSAL, "  cansettime  = %d  ",
           default_posix_info.cansettime);
  LogDebug(COMPONENT_FSAL, "  homogenous  = %d  ",
           default_posix_info.homogenous);
  LogDebug(COMPONENT_FSAL, "  supported_attrs  = %llX  ",
           default_posix_info.supported_attrs);
  LogDebug(COMPONENT_FSAL, "  maxread  = %llX     ",
           default_posix_info.maxread);
  LogDebug(COMPONENT_FSAL, "  maxwrite  = %llX     ",
           default_posix_info.maxwrite);
  LogDebug(COMPONENT_FSAL, "  umask  = %X ", default_posix_info.umask);
  LogDebug(COMPONENT_FSAL, "}");

  /* Analyzing fs_common_info struct */

  if((fs_common_info->behaviors.maxfilesize != FSAL_INIT_FS_DEFAULT) ||
     (fs_common_info->behaviors.maxlink != FSAL_INIT_FS_DEFAULT) ||
     (fs_common_info->behaviors.maxnamelen != FSAL_INIT_FS_DEFAULT) ||
     (fs_common_info->behaviors.maxpathlen != FSAL_INIT_FS_DEFAULT) ||
     (fs_common_info->behaviors.no_trunc != FSAL_INIT_FS_DEFAULT) ||
     (fs_common_info->behaviors.case_insensitive != FSAL_INIT_FS_DEFAULT) ||
     (fs_common_info->behaviors.case_preserving != FSAL_INIT_FS_DEFAULT) ||
     (fs_common_info->behaviors.named_attr != FSAL_INIT_FS_DEFAULT) ||
     (fs_common_info->behaviors.lease_time != FSAL_INIT_FS_DEFAULT) ||
     (fs_common_info->behaviors.supported_attrs != FSAL_INIT_FS_DEFAULT) ||
     (fs_common_info->behaviors.homogenous != FSAL_INIT_FS_DEFAULT))
    ReturnCode(ERR_FSAL_NOTSUPP, 0);

  VFS_SET_BOOLEAN_PARAM(global_fs_info, fs_common_info, symlink_support);
  VFS_SET_BOOLEAN_PARAM(global_fs_info, fs_common_info, link_support);
  VFS_SET_BOOLEAN_PARAM(global_fs_info, fs_common_info, lock_support);
  VFS_SET_BOOLEAN_PARAM(global_fs_info, fs_common_info, lock_support_owner);
  VFS_SET_BOOLEAN_PARAM(global_fs_info, fs_common_info, lock_support_async_block);
  VFS_SET_BOOLEAN_PARAM(global_fs_info, fs_common_info, cansettime);

  VFS_SET_INTEGER_PARAM(global_fs_info, fs_common_info, maxread);
  VFS_SET_INTEGER_PARAM(global_fs_info, fs_common_info, maxwrite);

  VFS_SET_BITMAP_PARAM(global_fs_info, fs_common_info, umask);

  VFS_SET_BOOLEAN_PARAM(global_fs_info, fs_common_info, auth_exportpath_xdev);

  VFS_SET_BITMAP_PARAM(global_fs_info, fs_common_info, xattr_access_rights);

  LogFullDebug(COMPONENT_FSAL,
                    "Supported attributes constant = 0x%llX.",
                    VFS_SUPPORTED_ATTRIBUTES);

  LogFullDebug(COMPONENT_FSAL,
                    "Supported attributes default = 0x%llX.",
                    default_posix_info.supported_attrs);

  LogDebug(COMPONENT_FSAL,
                    "FSAL INIT: Supported attributes mask = 0x%llX.",
                    global_fs_info.supported_attrs);

  ReturnCode(ERR_FSAL_NO_ERROR, 0);
}

fsal_status_t fsal_internal_handle2fd(fsal_op_context_t * p_context,
                                      fsal_handle_t * p_handle, int *pfd, int oflags)
{
  int rc = 0;
  int errsv;


  if(!p_handle || !pfd || !p_context)
    ReturnCode(ERR_FSAL_FAULT, 0);

#if 0
  {
  char str[1024] ;
  sprint_mem( str, phandle->data.vfs_handle.handle, phandle->data.vfs_handle.handle_bytes ) ;
  printf( "=====> fsal_internal_handle2fd: type=%u bytes=%u|%s\n",
          phandle->data.vfs_handle.handle_type, phandle->data.vfs_handle.handle_bytes, str ) ;
  }
#endif


<<<<<<< HEAD
  rc =  vfs_open_by_handle( p_context->export_context->mount_root_fd,
			    &phandle->data.vfs_handle,
=======
  rc =  vfs_open_by_handle( ((vfsfsal_op_context_t *)p_context)->export_context->mount_root_fd,
			    &((vfsfsal_handle_t *)p_handle)->data.vfs_handle,
>>>>>>> 862cd77b
                            oflags ) ;
  if(rc == -1)
    {
      errsv = errno;

      ReturnCode(posix2fsal_error(errsv), errsv);
    }

  *pfd = rc;

  ReturnCode(ERR_FSAL_NO_ERROR, 0);
}                               /* fsal_internal_handle2fd */

<<<<<<< HEAD
fsal_status_t fsal_internal_fd2handle( vfsfsal_op_context_t * p_context,
                                       int fd,
				       vfsfsal_handle_t * phandle)
=======
fsal_status_t fsal_internal_fd2handle( fsal_op_context_t *p_context,
                                       int fd, 
				       fsal_handle_t *p_handle)
>>>>>>> 862cd77b
{
  int rc = 0;
  int errsv; 
  int mnt_id = 0;

  memset(p_handle, 0, sizeof(vfsfsal_handle_t));

  ((vfsfsal_handle_t *)p_handle)->data.vfs_handle.handle_bytes = VFS_HANDLE_LEN ;
  if( ( rc = vfs_fd_to_handle( fd,
			       &((vfsfsal_handle_t *)p_handle)->data.vfs_handle,
			       &mnt_id ) ) )
    {
      errsv = errno;
      ReturnCode(posix2fsal_error(errsv), errsv);
    }

#if 0
  {
    char str[1024] ;
<<<<<<< HEAD
    sprint_mem( str, phandle->data.vfs_handle.handle, phandle->data.vfs_handle.handle_bytes ) ;
    printf( "=====> fsal_internal_fd2handle: type=%u bytes=%u|%s\n",
            phandle->data.vfs_handle.handle_type, phandle->data.vfs_handle.handle_bytes, str ) ;
=======
    sprint_mem( str, p_handle->data.vfs_handle.handle, p_handle->data.vfs_handle.handle_bytes ) ;
    printf( "=====> fsal_internal_fd2handle: type=%u bytes=%u|%s\n",  
            p_handle->data.vfs_handle.handle_type, p_handle->data.vfs_handle.handle_bytes, str ) ;
>>>>>>> 862cd77b
  }
#endif

  ReturnCode(ERR_FSAL_NO_ERROR, 0);
}                               /* fsal_internal_fd2handle */

fsal_status_t fsal_internal_Path2Handle(fsal_op_context_t * p_context,       /* IN */
                                        fsal_path_t * p_fsalpath,       /* IN */
                                        fsal_handle_t * p_handle /* OUT */ )
{
  int objectfd;
  fsal_status_t st;

  if(!p_context || !p_handle || !p_fsalpath)
    ReturnCode(ERR_FSAL_FAULT, 0);

  LogFullDebug(COMPONENT_FSAL, "Lookup handle for %s", p_fsalpath->path);

  if((objectfd = open(p_fsalpath->path, O_RDONLY, 0600)) < 0)
    ReturnCode(posix2fsal_error(errno), errno);

  st = fsal_internal_fd2handle(p_context, objectfd, p_handle);
  close(objectfd);
  return st;
}                               /* fsal_internal_Path2Handle */


/**
 * fsal_internal_get_handle_at:
 * Create a handle from a directory pointer and filename
 *
 * \param dfd (input):
 *        Open directory handle
 * \param p_fsalname (input):
 *        Name of the file
 * \param p_handle (output):
 *        The handle that is found and returned
 *
 * \return status of operation
 */

fsal_status_t fsal_internal_get_handle_at(int dfd,      /* IN */
                                          const char *name,     /* IN */
                                          fsal_handle_t *p_handle      /* OUT
                                                                         */ )
{
  int errsrv = 0 ;

  if( !name || !p_handle )
    ReturnCode(ERR_FSAL_FAULT, 0);

  memset(p_handle, 0, sizeof(vfsfsal_handle_t));

  LogFullDebug(COMPONENT_FSAL, "get handle at for %s", name);

  ((vfsfsal_handle_t *)p_handle)->data.vfs_handle.handle_bytes = VFS_HANDLE_LEN ;
  if( vfs_name_by_handle_at( dfd, name, &((vfsfsal_handle_t *)p_handle)->data.vfs_handle ) != 0 )
   {
      errsrv = errno;
      ReturnCode(posix2fsal_error(errsrv), errsrv);
   }

  ReturnCode(ERR_FSAL_NO_ERROR, 0);
} /* fsal_internal_get_handle_at */


/*
   Check the access from an existing fsal_attrib_list_t or struct stat
*/
/* XXX : ACL */
fsal_status_t fsal_internal_testAccess(fsal_op_context_t * p_context,        /* IN */
                                       fsal_accessflags_t access_type,  /* IN */
                                       struct stat * p_buffstat,        /* IN */
                                       fsal_attrib_list_t * p_object_attributes /* IN */ )
{
  fsal_accessflags_t missing_access;
  unsigned int is_grp, i;
  fsal_uid_t uid;
  fsal_gid_t gid;
  fsal_accessmode_t mode;
  fsal_uid_t userid = ((vfsfsal_op_context_t *)p_context)->credential.user;
  fsal_uid_t groupid = ((vfsfsal_op_context_t *)p_context)->credential.group;

  /* sanity checks. */

  if((!p_object_attributes && !p_buffstat) || !p_context)
    ReturnCode(ERR_FSAL_FAULT, 0);

  /* If the FSAL_F_OK flag is set, returns ERR INVAL */

  if(access_type & FSAL_F_OK)
    ReturnCode(ERR_FSAL_INVAL, 0);

  /* test root access */

  if(userid == 0)
    ReturnCode(ERR_FSAL_NO_ERROR, 0);

  /* unsatisfied flags */

  missing_access = FSAL_MODE_MASK(access_type); /* only modes, no ACLs here */

  if(p_object_attributes)
    {
      uid = p_object_attributes->owner;
      gid = p_object_attributes->group;
      mode = p_object_attributes->mode;
    }
  else
    {
      uid = p_buffstat->st_uid;
      gid = p_buffstat->st_gid;
      mode = unix2fsal_mode(p_buffstat->st_mode);
    }

  /* Test if file belongs to user. */

  if(userid == uid)
    {

      LogFullDebug(COMPONENT_FSAL, "File belongs to user %d", uid);

      if(mode & FSAL_MODE_RUSR)
        missing_access &= ~FSAL_R_OK;

      if(mode & FSAL_MODE_WUSR)
        missing_access &= ~FSAL_W_OK;

      if(mode & FSAL_MODE_XUSR)
        missing_access &= ~FSAL_X_OK;

      /* handle the creation of a new 500 file correctly */
      if((missing_access & FSAL_OWNER_OK) != 0)
        missing_access = 0;

      if(missing_access == 0)
        ReturnCode(ERR_FSAL_NO_ERROR, 0);
      else
        {
          LogFullDebug(COMPONENT_FSAL,
                            "Mode=%#o, Access=%#o, Rights missing: %#o", mode,
                            access_type, missing_access);
          ReturnCode(ERR_FSAL_ACCESS, 0);
        }

    }

  /* missing_access will be nonzero triggering a failure
   * even though FSAL_OWNER_OK is not even a real posix file
   * permission */
  missing_access &= ~FSAL_OWNER_OK;

  /* Test if the file belongs to user's group. */

  is_grp = (groupid == gid);

  if(is_grp)
    LogFullDebug(COMPONENT_FSAL, "File belongs to user's group %d",
                      groupid);


  /* Test if file belongs to alt user's groups */

  if(!is_grp)
    {
      for(i = 0; i < ((vfsfsal_op_context_t *)p_context)->credential.nbgroups; i++)
        {
	  is_grp = (((vfsfsal_op_context_t *)p_context)->credential.alt_groups[i] == gid);

          if(is_grp)
            LogFullDebug(COMPONENT_FSAL,
			 "File belongs to user's alt group %d",
			 ((vfsfsal_op_context_t *)p_context)->credential.alt_groups[i]);

          // exits loop if found
          if(is_grp)
            break;
        }
    }

  /* finally apply group rights */

  if(is_grp)
    {
      if(mode & FSAL_MODE_RGRP)
        missing_access &= ~FSAL_R_OK;

      if(mode & FSAL_MODE_WGRP)
        missing_access &= ~FSAL_W_OK;

      if(mode & FSAL_MODE_XGRP)
        missing_access &= ~FSAL_X_OK;

      if(missing_access == 0)
        ReturnCode(ERR_FSAL_NO_ERROR, 0);
      else
        ReturnCode(ERR_FSAL_ACCESS, 0);

    }

  /* test other perms */

  if(mode & FSAL_MODE_ROTH)
    missing_access &= ~FSAL_R_OK;

  if(mode & FSAL_MODE_WOTH)
    missing_access &= ~FSAL_W_OK;

  if(mode & FSAL_MODE_XOTH)
    missing_access &= ~FSAL_X_OK;

  /* XXX ACLs. */

  if(missing_access == 0)
    ReturnCode(ERR_FSAL_NO_ERROR, 0);
  else
    ReturnCode(ERR_FSAL_ACCESS, 0);

}

fsal_status_t fsal_internal_setattrs_symlink(fsal_handle_t * p_filehandle,   /* IN */
                                             fsal_op_context_t * p_context,  /* IN */
                                             fsal_attrib_list_t * p_attrib_set, /* IN */
                                             fsal_attrib_list_t * p_object_attributes)
{
  if(!p_filehandle || !p_context || !p_attrib_set)
    Return(ERR_FSAL_FAULT, 0, INDEX_FSAL_setattrs);

  *p_object_attributes = *p_attrib_set;

  ReturnCode(ERR_FSAL_NO_ERROR, 0);
}                               /* fsal_internal_setattrs_symlink */

<|MERGE_RESOLUTION|>--- conflicted
+++ resolved
@@ -480,13 +480,8 @@
 #endif
 
 
-<<<<<<< HEAD
-  rc =  vfs_open_by_handle( p_context->export_context->mount_root_fd,
-			    &phandle->data.vfs_handle,
-=======
   rc =  vfs_open_by_handle( ((vfsfsal_op_context_t *)p_context)->export_context->mount_root_fd,
 			    &((vfsfsal_handle_t *)p_handle)->data.vfs_handle,
->>>>>>> 862cd77b
                             oflags ) ;
   if(rc == -1)
     {
@@ -500,15 +495,9 @@
   ReturnCode(ERR_FSAL_NO_ERROR, 0);
 }                               /* fsal_internal_handle2fd */
 
-<<<<<<< HEAD
-fsal_status_t fsal_internal_fd2handle( vfsfsal_op_context_t * p_context,
-                                       int fd,
-				       vfsfsal_handle_t * phandle)
-=======
 fsal_status_t fsal_internal_fd2handle( fsal_op_context_t *p_context,
                                        int fd, 
 				       fsal_handle_t *p_handle)
->>>>>>> 862cd77b
 {
   int rc = 0;
   int errsv; 
@@ -528,15 +517,9 @@
 #if 0
   {
     char str[1024] ;
-<<<<<<< HEAD
-    sprint_mem( str, phandle->data.vfs_handle.handle, phandle->data.vfs_handle.handle_bytes ) ;
-    printf( "=====> fsal_internal_fd2handle: type=%u bytes=%u|%s\n",
-            phandle->data.vfs_handle.handle_type, phandle->data.vfs_handle.handle_bytes, str ) ;
-=======
     sprint_mem( str, p_handle->data.vfs_handle.handle, p_handle->data.vfs_handle.handle_bytes ) ;
     printf( "=====> fsal_internal_fd2handle: type=%u bytes=%u|%s\n",  
             p_handle->data.vfs_handle.handle_type, p_handle->data.vfs_handle.handle_bytes, str ) ;
->>>>>>> 862cd77b
   }
 #endif
 
